/*
 * Licensed to the Apache Software Foundation (ASF) under one or more contributor license
 * agreements. See the NOTICE file distributed with this work for additional information regarding
 * copyright ownership. The ASF licenses this file to You under the Apache License, Version 2.0 (the
 * "License"); you may not use this file except in compliance with the License. You may obtain a
 * copy of the License at
 *
 * http://www.apache.org/licenses/LICENSE-2.0
 *
 * Unless required by applicable law or agreed to in writing, software distributed under the License
 * is distributed on an "AS IS" BASIS, WITHOUT WARRANTIES OR CONDITIONS OF ANY KIND, either express
 * or implied. See the License for the specific language governing permissions and limitations under
 * the License.
 */
package org.apache.geode.cache.client.internal;

import java.util.HashSet;
import java.util.Set;
import java.util.concurrent.ScheduledExecutorService;

import org.apache.logging.log4j.Logger;

import org.apache.geode.CancelCriterion;
import org.apache.geode.CancelException;
import org.apache.geode.GemFireConfigException;
import org.apache.geode.cache.GatewayConfigurationException;
import org.apache.geode.cache.client.ServerRefusedConnectionException;
import org.apache.geode.cache.client.internal.ServerDenyList.FailureTracker;
import org.apache.geode.cache.wan.GatewaySender;
import org.apache.geode.distributed.internal.InternalDistributedSystem;
import org.apache.geode.distributed.internal.ServerLocation;
import org.apache.geode.internal.cache.tier.sockets.CacheClientUpdater;
import org.apache.geode.internal.cache.tier.sockets.ClientProxyMembershipID;
import org.apache.geode.internal.i18n.LocalizedStrings;
import org.apache.geode.internal.logging.LogService;
import org.apache.geode.internal.logging.log4j.LocalizedMessage;
import org.apache.geode.internal.net.SocketCreatorFactory;
import org.apache.geode.internal.security.SecurableCommunicationChannel;
import org.apache.geode.security.GemFireSecurityException;

/**
 * Creates connections, using a connection source to determine which server to connect to.
 *
 * @since GemFire 5.7
 *
 */
public class ConnectionFactoryImpl implements ConnectionFactory {

  private static final Logger logger = LogService.getLogger();

  // TODO - GEODE-1746, the handshake holds state. It seems like the code depends
  // on all of the handshake operations happening in a single thread. I don't think we
  // want that, need to refactor.
  private final ServerDenyList denyList;
  private ConnectionSource source;
  private PoolImpl pool;
  private final CancelCriterion cancelCriterion;
  private final ConnectionConnector connectionConnector;


  /**
   * Test hook for client version support
   *
   * @since GemFire 5.7
   */

  public static boolean testFailedConnectionToServer = false;

  public ConnectionFactoryImpl(ConnectionSource source, EndpointManager endpointManager,
      InternalDistributedSystem sys, int socketBufferSize, int handshakeTimeout, int readTimeout,
      ClientProxyMembershipID proxyId, CancelCriterion cancelCriterion, boolean usedByGateway,
      GatewaySender sender, long pingInterval, boolean multiuserSecureMode, PoolImpl pool) {
    this(
        new ConnectionConnector(endpointManager, sys, socketBufferSize, handshakeTimeout,
            readTimeout, cancelCriterion, usedByGateway, sender,
            (usedByGateway || sender != null) ? SocketCreatorFactory
                .getSocketCreatorForComponent(SecurableCommunicationChannel.GATEWAY)
                : SocketCreatorFactory
                    .getSocketCreatorForComponent(SecurableCommunicationChannel.SERVER),
            new ClientSideHandshakeImpl(proxyId, sys, sys.getSecurityService(),
                multiuserSecureMode)),
        source, pingInterval, pool, cancelCriterion);
  }

  public ConnectionFactoryImpl(ConnectionConnector connectionConnector, ConnectionSource source,
      long pingInterval, PoolImpl pool, CancelCriterion cancelCriterion) {
    this.source = source;
    this.denyList = new ServerDenyList(pingInterval);
    this.pool = pool;
    this.cancelCriterion = cancelCriterion;
    this.connectionConnector = connectionConnector;
  }

  public void start(ScheduledExecutorService background) {
    denyList.start(background);
  }

  public ServerDenyList getDenyList() {
    return denyList;
  }

  public Connection createClientToServerConnection(ServerLocation location, boolean forQueue)
      throws GemFireSecurityException {
    FailureTracker failureTracker = denyList.getFailureTracker(location);

    boolean initialized = false;
    Connection connection = null;
    try {
      connection = connectionConnector.connectClientToServer(location, forQueue);
      initialized = true;
      failureTracker.reset();
      authenticateIfRequired(connection);
    } catch (GemFireConfigException | CancelException | GemFireSecurityException
        | GatewayConfigurationException e) {
      throw e;
    } catch (ServerRefusedConnectionException src) {
      // propagate this up, don't retry
      logger.warn(LocalizedMessage.create(
          LocalizedStrings.AutoConnectionSourceImpl_COULD_NOT_CREATE_A_NEW_CONNECTION_TO_SERVER_0,
          src.getMessage()));
      testFailedConnectionToServer = true;
      throw src;
    } catch (Exception e) {
      if (e.getMessage() != null && (e.getMessage().equals("Connection refused")
          || e.getMessage().equals("Connection reset"))) { // this is the most common case, so don't
                                                           // print an exception
        if (logger.isDebugEnabled()) {
          logger.debug("Unable to connect to {}: connection refused", location);
        }
      } else {// print a warning with the exception stack trace
        logger.warn(LocalizedMessage
            .create(LocalizedStrings.ConnectException_COULD_NOT_CONNECT_TO_0, location), e);
      }
      testFailedConnectionToServer = true;
    } finally {
      if (!initialized && connection != null) {
        connection.destroy();
        failureTracker.addFailure();
        connection = null;
      }
    }

    return connection;
  }

  private void authenticateIfRequired(Connection conn) {
    cancelCriterion.checkCancelInProgress(null);
    if (!pool.isUsedByGateway() && !pool.getMultiuserAuthentication()) {
      ServerLocation server = conn.getServer();
      if (server.getRequiresCredentials()) {
        if (server.getUserId() == -1) {
          Long uniqueID = (Long) AuthenticateUserOp.executeOn(conn, pool);
          server.setUserId(uniqueID);
          if (logger.isDebugEnabled()) {
            logger.debug("CFI.authenticateIfRequired() Completed authentication on {}", conn);
          }
        }
      }
    }
  }

  public ServerLocation findBestServer(ServerLocation currentServer, Set excludedServers) {
    if (currentServer != null && source.isBalanced()) {
      return currentServer;
    }
    final Set origExcludedServers = excludedServers;
    excludedServers = new HashSet(excludedServers);
    Set denyListedServers = denyList.getBadServers();
    excludedServers.addAll(denyListedServers);
    ServerLocation server = source.findReplacementServer(currentServer, excludedServers);
    if (server == null) {
      // Nothing worked! Let's try without the denylist.
      if (excludedServers.size() > origExcludedServers.size()) {
<<<<<<< HEAD
        // We had some servers black listed so lets give this another whirl.
=======
        // We had some guys denylisted so lets give this another whirl.
>>>>>>> 2f18763f
        server = source.findReplacementServer(currentServer, origExcludedServers);
      }
    }
    if (server == null && logger.isDebugEnabled()) {
      logger.debug("Source was unable to findForReplacement any servers");
    }
    return server;
  }

  public Connection createClientToServerConnection(Set excludedServers)
      throws GemFireSecurityException {
    final Set origExcludedServers = excludedServers;
    excludedServers = new HashSet(excludedServers);
    Set denyListedServers = denyList.getBadServers();
    excludedServers.addAll(denyListedServers);
    Connection conn = null;
    RuntimeException fatalException = null;
    boolean tryDenyList = true;

    do {
      ServerLocation server = source.findServer(excludedServers);
      if (server == null) {

        if (tryDenyList) {
          // Nothing worked! Let's try without the denylist.
          tryDenyList = false;
          int size = excludedServers.size();
          excludedServers.removeAll(denyListedServers);
          // make sure we didn't remove any of the ones that the caller set not to use
          excludedServers.addAll(origExcludedServers);
          if (excludedServers.size() < size) {
            // We are able to remove some exclusions, so lets give this another whirl.
            continue;
          }
        }
        if (logger.isDebugEnabled()) {
          logger.debug("Source was unable to locate any servers");
        }
        if (fatalException != null) {
          throw fatalException;
        }
        return null;
      }

      try {
        conn = createClientToServerConnection(server, false);
      } catch (CancelException e) {
        // propagate this up immediately
        throw e;
      } catch (GemFireSecurityException e) {
        // propagate this up immediately
        throw e;
      } catch (GatewayConfigurationException e) {
        // propagate this up immediately
        throw e;
      } catch (ServerRefusedConnectionException srce) {
        fatalException = srce;
        if (logger.isDebugEnabled()) {
          logger.debug("ServerRefusedConnectionException attempting to connect to {}", server,
              srce);
        }
      } catch (Exception e) {
        logger.warn(LocalizedMessage
            .create(LocalizedStrings.ConnectException_COULD_NOT_CONNECT_TO_0, server), e);
      }

      excludedServers.add(server);
    } while (conn == null);

    return conn;
  }

  public ClientUpdater createServerToClientConnection(Endpoint endpoint, QueueManager qManager,
      boolean isPrimary, ClientUpdater failedUpdater) {
    String clientUpdateName = CacheClientUpdater.CLIENT_UPDATER_THREAD_NAME + " on "
        + endpoint.getMemberId() + " port " + endpoint.getLocation().getPort();
    if (logger.isDebugEnabled()) {
      logger.debug("Establishing: {}", clientUpdateName);
    }
    // Launch the thread
    CacheClientUpdater updater = connectionConnector.connectServerToClient(endpoint, qManager,
        isPrimary, failedUpdater, clientUpdateName);

    return updater;
  }
}<|MERGE_RESOLUTION|>--- conflicted
+++ resolved
@@ -171,11 +171,7 @@
     if (server == null) {
       // Nothing worked! Let's try without the denylist.
       if (excludedServers.size() > origExcludedServers.size()) {
-<<<<<<< HEAD
-        // We had some servers black listed so lets give this another whirl.
-=======
-        // We had some guys denylisted so lets give this another whirl.
->>>>>>> 2f18763f
+        // We had some servers denylisted so lets give this another whirl.
         server = source.findReplacementServer(currentServer, origExcludedServers);
       }
     }
