--- conflicted
+++ resolved
@@ -56,7 +56,6 @@
 import com.gemstone.gemfire.test.dunit.WaitCriterion;
 import com.gemstone.gemfire.test.junit.categories.DistributedTest;
 import com.gemstone.gemfire.test.junit.categories.FlakyTest;
-<<<<<<< HEAD
 import org.junit.Ignore;
 import org.junit.Test;
 import org.junit.experimental.categories.Category;
@@ -66,8 +65,6 @@
 import java.io.IOException;
 import java.util.List;
 import java.util.Properties;
-=======
->>>>>>> f702bcfe
 
 import static com.gemstone.gemfire.test.dunit.Assert.*;
 import static com.gemstone.gemfire.test.dunit.IgnoredException.addIgnoredException;
@@ -79,22 +76,16 @@
  * Dunit class for testing gemfire function commands : GC, Shutdown
  */
 @Category({ DistributedTest.class, FlakyTest.class }) // see GEODE-1034
-<<<<<<< HEAD
 @RunWith(Parameterized.class)
-=======
->>>>>>> f702bcfe
 public class MiscellaneousCommandsDUnitTest extends CliCommandTestBase {
 
   private static final long serialVersionUID = 1L;
   private static String cachedLogLevel;
 
-<<<<<<< HEAD
   public MiscellaneousCommandsDUnitTest(boolean useHttpOnConnect, boolean enableAuth) {
     super(useHttpOnConnect, enableAuth);
   }
 
-=======
->>>>>>> f702bcfe
   @Override
   protected final void preTearDownCliCommandTestBase() throws Exception {
     invokeInEveryVM(new SerializableRunnable("reset log level") {
@@ -132,13 +123,8 @@
     }
   }
 
-<<<<<<< HEAD
   public String getMemberId() {
     Cache cache = getCache();
-=======
-  public static String getMemberId() {
-    Cache cache = new GemfireDataCommandsDUnitTest().getCache();
->>>>>>> f702bcfe
     return cache.getDistributedSystem().getDistributedMember().getId();
   }
 
