--- conflicted
+++ resolved
@@ -61,12 +61,8 @@
 /**
  * Dunit class for testing gemfire function commands : GC, Shutdown
  */
-<<<<<<< HEAD
-@Category({ DistributedTest.class, FlakyTest.class }) // see GEODE-1034
+@Category(DistributedTest.class)
 @RunWith(Parameterized.class)
-=======
-@Category(DistributedTest.class)
->>>>>>> ff914bd9
 public class MiscellaneousCommandsDUnitTest extends CliCommandTestBase {
 
   private static final long serialVersionUID = 1L;
